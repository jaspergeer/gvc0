/silver
/silicon
/tmp
executionTreeData.js
executionTreeData.txt
dot_input.dot

# bloop and metals
.bloop
.bsp

# metals
project/metals.sbt
.metals

# vs code
.vscode
.vscode-server
.ssh

# scala 3
.tasty

# sbt
project/project/
project/target/
target/

# eclipse
build/
.classpath
.project
.settings
.worksheet
bin/
.cache

# intellij idea
*.log
*.iml
*.ipr
*.iws
.idea

# mac
.DS_Store

# other?
.history
.scala_dependencies
.cache-main

#general
*.class

<<<<<<< HEAD
Dockerfile
docker.sh

*.out
.zcompdump
=======
#docker
Dockerfile
.zcompdump
docker.sh

.vscode-server
.ssh
>>>>>>> 70147bc6
<|MERGE_RESOLUTION|>--- conflicted
+++ resolved
@@ -53,18 +53,10 @@
 #general
 *.class
 
-<<<<<<< HEAD
-Dockerfile
-docker.sh
-
-*.out
-.zcompdump
-=======
 #docker
 Dockerfile
 .zcompdump
 docker.sh
 
 .vscode-server
-.ssh
->>>>>>> 70147bc6
+.ssh