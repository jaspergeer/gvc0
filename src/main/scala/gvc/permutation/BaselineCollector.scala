--- conflicted
+++ resolved
@@ -3,6 +3,7 @@
 import gvc.transformer.IRGraph.{
   Assert,
   AssertKind,
+  Assign,
   Block,
   FieldMember,
   Invoke,
@@ -10,21 +11,33 @@
   Op,
   Program,
   Return,
+  Var,
   While
 }
-<<<<<<< HEAD
-=======
+import gvc.weaver.CheckMethod
 import gvc.weaver.Collector.hasImplicitReturn
->>>>>>> a089ff96
-
 import scala.collection.mutable
-
 object BaselineCollector {
 
   case class CollectedFraming(op: Op, fields: List[FieldMember])
+  class BaselineMethod(
+      val method: Method,
+      val rets: List[Return]
+  ) extends CheckMethod {
 
+    val resultVars: Map[java.lang.String, Var] =
+      rets
+        .filter(ret => ret.value.isDefined)
+        .map(_.value.get.asInstanceOf[Var])
+        .map(varExp => varExp.name -> varExp)
+        .toMap
+
+    def resultVar(name: java.lang.String): Var = {
+      resultVars(name)
+    }
+  }
   case class BaselineCollectedMethod(
-      method: Method,
+      baseMethod: BaselineMethod,
       calls: List[Invoke],
       allocations: List[Op],
       assertions: List[Assert],
@@ -100,10 +113,20 @@
               collectMembers(assert.value, members)
 
           case returnStmt: IRGraph.Return =>
-            returns += returnStmt
-            if (returnStmt.value.isDefined)
-              collectMembers(returnStmt.value.get, members)
-
+            val replaced = returnStmt.value match {
+              case Some(value) => {
+                val tempVar = block.method.addVar(value.valueType.get)
+                returnStmt.insertBefore(new Assign(tempVar, value))
+                val tempVarReturn = new Return(Some(tempVar))
+                returnStmt.getPrev.get.insertAfter(tempVarReturn)
+                returnStmt.remove()
+                returns += tempVarReturn
+                tempVarReturn
+              }
+              case None => returnStmt
+            }
+            if (replaced.value.isDefined)
+              collectMembers(replaced.value.get, members)
           case value: IRGraph.If =>
             collectMembers(value.condition, members)
             collectBlock(value.ifTrue)
@@ -128,9 +151,8 @@
         case None         => true
         case Some(tailOp) => hasImplicitReturn(tailOp)
       }
-
     BaselineCollectedMethod(
-      irMethod,
+      new BaselineMethod(irMethod, returns.toList),
       calls.toList,
       allocations.toList,
       assertions.toList,
