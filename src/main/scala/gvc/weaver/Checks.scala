--- conflicted
+++ resolved
@@ -88,7 +88,11 @@
     val left: CheckExpression
     val right: CheckExpression
     def op: IR.BinaryOp
-    def toIR(p: IR.Program, m: CheckMethod, r: Option[IR.Expression]): IR.Binary =
+    def toIR(
+        p: IR.Program,
+        m: CheckMethod,
+        r: Option[IR.Expression]
+    ): IR.Binary =
       new IR.Binary(op, left.toIR(p, m, r), right.toIR(p, m, r))
   }
 
@@ -129,7 +133,11 @@
   sealed trait Unary extends CheckExpression {
     val operand: Expr
     def op: IR.UnaryOp
-    def toIR(p: IR.Program, m: CheckMethod, r: Option[IR.Expression]): IR.Unary =
+    def toIR(
+        p: IR.Program,
+        m: CheckMethod,
+        r: Option[IR.Expression]
+    ): IR.Unary =
       new IR.Unary(op, operand.toIR(p, m, r))
   }
   case class Not(operand: Expr) extends Unary {
@@ -140,11 +148,7 @@
   }
 
   case class Var(name: String) extends Expr {
-<<<<<<< HEAD
     def toIR(p: IR.Program, m: CheckMethod, r: Option[IR.Expression]) = {
-      if (name == "node") {
-        println("hello!")
-      }
       m.method.variable(name)
     }
   }
@@ -152,10 +156,6 @@
   case class ResultVar(name: String) extends Expr {
     def toIR(p: IR.Program, m: CheckMethod, r: Option[IR.Expression]) = {
       m.resultVar(name)
-=======
-    def toIR(p: IR.Program, m: IR.Method, r: Option[IR.Expression]) = {
-      m.variable(name)
->>>>>>> a089ff96
     }
   }
 
@@ -315,9 +315,9 @@
 
       case v: vpr.LocalVar =>
         v.name match {
-          case "$result" => Result
+          case "$result"                           => Result
           case temp if temp.startsWith("$result_") => ResultVar(temp)
-          case id        => Var(id)
+          case id                                  => Var(id)
         }
 
       case lit: vpr.BoolLit => if (lit.value) TrueLit else FalseLit
