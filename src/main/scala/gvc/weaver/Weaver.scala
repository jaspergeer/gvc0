--- conflicted
+++ resolved
@@ -1,5 +1,7 @@
 package gvc.weaver
 import gvc.transformer.IRGraph._
+import gvc.weaver.AccessChecks.AccessTracker
+import viper.silicon.state.runtimeChecks
 import viper.silver.{ast => vpr}
 
 class WeaverException(message: String) extends Exception(message)
@@ -9,66 +11,16 @@
   def insertBefore(op: Op): Unit
 }
 
-<<<<<<< HEAD
-case class AtOp(block: BasicBlock, var index: scala.Int) extends Position {
-  def method:Method = block.method
-
-  def insertBefore(op: Op): Unit = {
-    block.ops.insert(index, op)
-    index += 1
-  }
-  def insertAfter(op:Op):Unit = {
-    block.ops.insert(index + 1, op)
-  }
-}
-
-case class BeforeBlock(block: Block) extends Position {
-  def method:Method = block.method
-
-  def insertBefore(op: Op): Unit = {
-    val basic = block.previous match {
-      // If there is a basic block, just use that
-      case Some(basic: BasicBlock) => basic
-      case Some(prev) => {
-        // Otherwise, insert a basic block and patch up the surrounding links
-        val newBlock = new BasicBlock(block.method, Some(prev))
-        newBlock.next = Some(block)
-
-        prev.next = Some(newBlock)
-        block.previous = Some(newBlock)
-
-        newBlock
-      }
-      // Root blocks should always be basic blocks
-      case None => throw new WeaverException("Invalid root block")
-    }
-
-    basic.ops += op
-  }
-}
-
-object Weaver {
-  def weave(ir: Program, silver: vpr.Program): Unit =
-    new Weaver(ir, silver).weave()
-
   private class Weaver(ir: Program, silver: vpr.Program) {
-    val callGraph = new AccessChecks.CallGraph()
-=======
-  private class Weaver(ir: Program, silver: vpr.Program) {
->>>>>>> 0b48745d
+    val tracker: AccessTracker = new AccessTracker()
 
     def weave(): Unit = {
       ir.methods.foreach { method => weave(method, silver.findMethod(method.name)) }
-      AccessChecks.injectSupport(ir, callGraph)
+      AccessChecks.injectSupport(ir, tracker)
     }
 
     private def weave(method: Method, silver: vpr.Method): Unit = {
-<<<<<<< HEAD
-      if(method.name == "main") callGraph.setEntry(method)
-      weave(method.entry, silver.body.get.ss.toList, silver)
-=======
       weave(method.body, method, silver.body.get, silver)
->>>>>>> 0b48745d
     }
 
     private def weave(block: Block, method: Method, silver: vpr.Seqn, silverMethod: vpr.Method): Unit = {
@@ -120,51 +72,6 @@
           case other => unexpected(other)
         }
 
-<<<<<<< HEAD
-        // Use the index from the position, since inserting runtime checks could have modified it
-        index = pos.index + 1
-      }
-
-      remaining
-    }
-
-    private def weaveOp(op: Op, pos: AtOp, silver: List[vpr.Stmt], silverMethod: vpr.Method): List[vpr.Stmt] = op match {
-      case inv: Invoke  => silver match {
-        case (stmt: vpr.MethodCall) :: rest =>
-          callGraph.addEdge(inv.method, pos)
-          inspectDeep(stmt, pos)
-          rest
-        case other => unexpected(other)
-      }
-
-      case _: AllocValue | _ : AllocStruct => silver match {
-        case (stmt: vpr.NewStmt) :: rest =>
-          AccessChecks.allocations += pos
-          inspectDeep(stmt, pos)
-          rest
-        case other => unexpected(other)
-      }
-
-      case _: Assign => silver match {
-        case (stmt: vpr.LocalVarAssign) :: rest =>
-          inspectDeep(stmt, pos)
-          rest
-        case other => unexpected(other)
-      }
-
-      case _: AssignMember => silver match {
-        case (stmt: vpr.FieldAssign) :: rest =>
-          inspectDeep(stmt, pos)
-          rest
-        case other => unexpected(other)
-      }
-
-      case assert: Assert => assert.method match {
-        case AssertMethod.Imperative => silver
-        case AssertMethod.Specification => silver match {
-          case (stmt: vpr.Assert) :: rest =>
-            inspectDeep(stmt, pos)
-=======
         case _: AllocValue | _ : AllocStruct => silver match {
           case (stmt: vpr.NewStmt) :: rest => {
             visit(stmt)
@@ -203,68 +110,11 @@
         }
 
         case _: Fold => silver match {
-          case (stmt: vpr.Fold) :: rest => {
+          case (stmt: vpr.Fold) :: rest =>
             visit(stmt)
->>>>>>> 0b48745d
             rest
           case other => unexpected(other)
         }
-<<<<<<< HEAD
-      }
-
-      case _: Fold => silver match {
-        case (stmt: vpr.Fold) :: rest =>
-          inspectDeep(stmt, pos)
-          rest
-        case other => unexpected(other)
-      }
-
-      case _: Unfold => silver match {
-        case (stmt: vpr.Unfold) :: rest =>
-          inspectDeep(stmt, pos)
-          rest
-        case other => unexpected(other)
-      }
-
-      case _: Error => silver match {
-        case (stmt: vpr.Assert) :: rest =>
-          inspectDeep(stmt, pos)
-          rest
-        case other => unexpected(other)
-      }
-
-      case ret: Return =>
-        callGraph.addReturn(pos)
-        val rest = ret match {
-          case inv: ReturnInvoke => silver match {
-            case (stmt: vpr.MethodCall) :: rest =>
-              callGraph.addEdge(inv.invoke, pos)
-              inspectDeep(stmt, pos)
-              rest
-            case other => unexpected(other)
-          }
-
-          case ret: ReturnValue => silver match {
-            case (stmt: vpr.LocalVarAssign) :: rest =>
-              inspectDeep(stmt, pos, Some(ret.value))
-              rest
-            case other => unexpected(other)
-          }
-          case _ => silver
-        }
-        silverMethod.posts.foreach(inspectDeep(_, pos))
-        rest
-    }
-
-    private def inspect(node: vpr.Node, position: Position, returnValue: Option[Expression] = None): Unit = {
-      val checkMap = viper.silicon.state.runtimeChecks.getChecks
-      if(checkMap isDefinedAt node){
-        val checks = checkMap(node)
-        for (checkInfo <- checks)
-          for (impl <- CheckImplementation.generate(checkInfo, position.method, returnValue))
-            position.insertBefore(impl)
-      }
-=======
 
         case _: Unfold => silver match {
           case (stmt: vpr.Unfold) :: rest => {
@@ -311,10 +161,10 @@
     }
 
     private def inspect(node: vpr.Node, op: Op, method: Method, returnValue: Option[Expression] = None): Unit = {
-      for (check <- node.getChecks())
-      for (impl <- CheckImplementation.generate(check, method, returnValue))
+      for (check <- runtimeChecks.getChecks(node))
+      for (impl <- CheckImplementation.generate(check, method, returnValue, this.tracker)) {
         op.insertBefore(impl)
->>>>>>> 0b48745d
+      }
     }
 
     private def inspectDeep(node: vpr.Node, op: Op, method: Method, returnValue: Option[Expression] = None): Unit = {
@@ -325,7 +175,6 @@
       case node :: _ => throw new WeaverException("Encountered unexpected Silver node: " + node.toString())
       case Nil => throw new WeaverException("Expected Silver node")
     }
+  }
 
-
-  }
 }