--- conflicted
+++ resolved
@@ -26,12 +26,8 @@
 
   case class Conditional(id: Integer, when: mutable.ListBuffer[Logic.Conjunction])
 
-<<<<<<< HEAD
   private class Weaver(irMethod: Method, vprMethod: vpr.Method, tracker: MethodAccessTracker) {
 
-=======
-  private class Weaver(irMethod: Method, vprMethod: vpr.Method) {
->>>>>>> 213b859b
     private val checks = viper.silicon.state.runtimeChecks.getChecks
     val conditionVars = mutable.ArrayBuffer[Var]()
     val conditions = mutable.Map[vpr.Node, mutable.Map[vpr.Exp, Conditional]]()
