--- conflicted
+++ resolved
@@ -1,4 +1,5 @@
 package gvc.weaver
+
 import scala.collection.mutable
 import gvc.transformer.IRGraph._
 import viper.silver.ast.MethodCall
@@ -28,7 +29,11 @@
   case class TrackedDisjunction(cases: List[TrackedConjunction])
       extends Condition
 
-  case class RuntimeCheck(location: Location, check: Check, when: Option[Condition])
+  case class RuntimeCheck(
+      location: Location,
+      check: Check,
+      when: Option[Condition]
+  )
 
   sealed trait CallStyle
   case object PreciseCallStyle extends CallStyle
@@ -56,7 +61,6 @@
   case class CollectedInvocation(ir: Invoke, vpr: MethodCall)
 
   def collect(irProgram: Program, vprProgram: vpr.Program): CollectedProgram = {
-
     val checks = collectChecks(vprProgram)
 
     val methods = irProgram.methods
@@ -89,50 +93,29 @@
     case object Value extends ViperLocation
     case object PreInvoke extends ViperLocation
     case object PostInvoke extends ViperLocation
-<<<<<<< HEAD
-
-    def loop(loopPosition: LoopPosition): ViperCheckLocation =
-      loopPosition match {
-        case LoopPosition.After     => ViperLocation.InvariantAfterLoop
-        case LoopPosition.Before    => ViperLocation.InvariantBeforeLoop
-        case LoopPosition.Beginning => ViperLocation.InvariantLoopStart
-        case LoopPosition.End       => ViperLocation.InvariantLoopEnd
-=======
     case object PreLoop extends ViperLocation
     case object PostLoop extends ViperLocation
     case object InvariantLoopStart extends ViperLocation
     case object InvariantLoopEnd extends ViperLocation
-    
+
     def loop(loopPosition: LoopPosition): ViperLocation = loopPosition match {
-      case LoopPosition.After => ViperLocation.PreLoop
-      case LoopPosition.Before => ViperLocation.PostLoop
+      case LoopPosition.After     => ViperLocation.PreLoop
+      case LoopPosition.Before    => ViperLocation.PostLoop
       case LoopPosition.Beginning => ViperLocation.InvariantLoopStart
-      case LoopPosition.End => ViperLocation.InvariantLoopEnd
-    }
-
-    def forIR(irLocation: Location, vprLocation: ViperLocation): Location = irLocation match {
-      case at: AtOp => vprLocation match {
-        case ViperLocation.PreInvoke |
-          ViperLocation.PreLoop |
-          ViperLocation.Value => Pre(at.op)
-        case ViperLocation.PostInvoke |
-          ViperLocation.PostLoop => Post(at.op)
-        case ViperLocation.InvariantLoopStart => LoopStart(at.op)
-        case ViperLocation.InvariantLoopEnd => LoopEnd(at.op)
->>>>>>> 9ffb8d47
-      }
+      case LoopPosition.End       => ViperLocation.InvariantLoopEnd
+    }
 
     def forIR(irLocation: Location, vprLocation: ViperLocation): Location =
       irLocation match {
         case at: AtOp =>
           vprLocation match {
-            case ViperLocation.Value               => Pre(at.op)
-            case ViperLocation.InvariantBeforeLoop => Pre(at.op)
-            case ViperLocation.InvariantAfterLoop  => Post(at.op)
-            case ViperLocation.InvariantLoopStart  => LoopStart(at.op)
-            case ViperLocation.InvariantLoopEnd    => LoopEnd(at.op)
-            case ViperLocation.PreInvoke           => Pre(at.op)
-            case ViperLocation.PostInvoke          => Post(at.op)
+            case ViperLocation.PreInvoke | ViperLocation.PreLoop |
+                ViperLocation.Value =>
+              Pre(at.op)
+            case ViperLocation.PostInvoke | ViperLocation.PostLoop =>
+              Post(at.op)
+            case ViperLocation.InvariantLoopStart => LoopStart(at.op)
+            case ViperLocation.InvariantLoopEnd   => LoopEnd(at.op)
           }
         case _ => {
           if (vprLocation != ViperLocation.Value)
@@ -182,16 +165,10 @@
   }
 
   private case class ViperCheck(
-<<<<<<< HEAD
       check: vpr.Exp,
       conditions: List[ViperBranch],
-      location: ViperCheckLocation
-=======
-    check: vpr.Exp,
-    conditions: List[ViperBranch],
-    location: ViperLocation,
-    context: vpr.Exp
->>>>>>> 9ffb8d47
+      location: ViperLocation,
+      context: vpr.Exp
   )
 
   private type ViperCheckMap =
@@ -231,7 +208,7 @@
         }
       }
     }
-  
+
     false
   }
 
@@ -368,39 +345,36 @@
     // Finds all the runtime checks required by the given Viper node, and adds them at the given
     // IR location.
     // `loopInvs` is the list of the invariants from all the loops that contain this position.
-    def check(node: vpr.Node, loc: Location, methodCall: Option[vpr.Method], loopInvs: List[vpr.Exp]): Unit = {
+    def check(
+        node: vpr.Node,
+        loc: Location,
+        methodCall: Option[vpr.Method],
+        loopInvs: List[vpr.Exp]
+    ): Unit = {
       for (vprCheck <- vprChecks.get(node.uniqueIdentifier).toSeq.flatten) {
         val condition = branchCondition(vprCheck.conditions, loopInvs)
-<<<<<<< HEAD
-        val checkLocation = (vprCheck.location, loc) match {
-          case (ViperLocation.Value, _)                      => loc
-          case (ViperLocation.InvariantBeforeLoop, at: AtOp) => Pre(at.op)
-          case (ViperLocation.InvariantAfterLoop, at: AtOp)  => Post(at.op)
-          case (ViperLocation.InvariantLoopStart, at: AtOp)  => LoopStart(at.op)
-          case (ViperLocation.InvariantLoopEnd, at: AtOp)    => LoopEnd(at.op)
-
-          // It is invalid for a loop invariant check to be attached to a pre/post-condition
-          case _ => throw new WeaverException("Invalid check location")
-=======
 
         val checkLocation = loc match {
-          case at: AtOp => vprCheck.location match {
-            case ViperLocation.Value => methodCall match {
-              case Some(method) if isContained(vprCheck.context, method.posts) =>
+          case at: AtOp =>
+            vprCheck.location match {
+              case ViperLocation.Value =>
+                methodCall match {
+                  case Some(method)
+                      if isContained(vprCheck.context, method.posts) =>
+                    Post(at.op)
+                  case _ => Pre(at.op)
+                }
+              case ViperLocation.PreLoop | ViperLocation.PreInvoke => Pre(at.op)
+              case ViperLocation.PostLoop | ViperLocation.PostInvoke =>
                 Post(at.op)
-              case _ => Pre(at.op)
+              case ViperLocation.InvariantLoopStart => LoopStart(at.op)
+              case ViperLocation.InvariantLoopEnd   => LoopEnd(at.op)
             }
-            case ViperLocation.PreLoop | ViperLocation.PreInvoke => Pre(at.op)
-            case ViperLocation.PostLoop | ViperLocation.PostInvoke => Post(at.op)
-            case ViperLocation.InvariantLoopStart => LoopStart(at.op)
-            case ViperLocation.InvariantLoopEnd => LoopEnd(at.op)
-          }
           case _ => {
             if (vprCheck.location != ViperLocation.Value)
               throw new WeaverException("Invalid check location")
             loc
           }
->>>>>>> 9ffb8d47
         }
 
         // TODO: Split apart ANDed checks?
@@ -420,23 +394,23 @@
 
         conditions += condition
 
-<<<<<<< HEAD
-        println(locationChecks)
         if (
           check.isInstanceOf[
             AccessibilityCheck
           ] && (loc == MethodPre || loc == MethodPost || vprCheck.location != ViperLocation.Value)
         ) {
-=======
-        if (check.isInstanceOf[AccessibilityCheck] && (loc == MethodPre || loc == MethodPost || vprCheck.location != ViperLocation.Value)) {
->>>>>>> 9ffb8d47
           needsFullPermissionChecking += checkLocation
         }
       }
     }
 
     // Recursively collects all runtime checks
-    def checkAll(node: vpr.Node, loc: Location, methodCall: Option[vpr.Method], loopInvs: List[vpr.Exp]): Unit =
+    def checkAll(
+        node: vpr.Node,
+        loc: Location,
+        methodCall: Option[vpr.Method],
+        loopInvs: List[vpr.Exp]
+    ): Unit =
       node.visit { case n => check(n, loc, methodCall, loopInvs) }
 
     // Combines indexing and runtime check collection for a given Viper node. Indexing must be
@@ -464,16 +438,9 @@
           indexAll(loop.cond, loc)
           loop.invs.foreach(indexAll(_, loc))
 
-<<<<<<< HEAD
-          check(loop, loc, loopInvs)
-          checkAll(loop.cond, loc, loopInvs)
-          loop.invs.foreach { i => checkAll(i, loc, loopInvs) }
-=======
-
           check(loop, loc, None, loopInvs)
           checkAll(loop.cond, loc, None, loopInvs)
           loop.invs.foreach { i => checkAll(i, loc, None, loopInvs) }
->>>>>>> 9ffb8d47
         }
 
         case n => {
@@ -599,7 +566,8 @@
         val position = b.location match {
           // Special case for when the verifier uses positions tagged as the beginning of the loop
           // outside of the loop body. In this case, just use the after loop position.
-          case ViperLocation.InvariantLoopStart if !isContained(b.at, loopInvs) =>
+          case ViperLocation.InvariantLoopStart
+              if !isContained(b.at, loopInvs) =>
             ViperLocation.PostLoop
           case p => p
         }
@@ -646,19 +614,26 @@
     }
 
     // Converts a logical conjunction to the actual expression that it represents
-    def convertConjunction(conjunction: Logic.Conjunction): Option[TrackedConjunction] =
+    def convertConjunction(
+        conjunction: Logic.Conjunction
+    ): Option[TrackedConjunction] =
       if (conjunction.terms.isEmpty) {
         None
       } else {
-        Some(TrackedConjunction(
-          conjunction.terms.toSeq.sorted
-            .map(t => (getCondition(t.id), t.value))
-            .toList))
+        Some(
+          TrackedConjunction(
+            conjunction.terms.toSeq.sorted
+              .map(t => (getCondition(t.id), t.value))
+              .toList
+          )
+        )
       }
 
     // Converts a logical disjunction to the actual expression that it represents
     // TODO: pull out common factors?
-    def convertDisjunction(disjunction: Logic.Disjunction): Option[TrackedDisjunction] = {
+    def convertDisjunction(
+        disjunction: Logic.Disjunction
+    ): Option[TrackedDisjunction] = {
       val conjuncts = disjunction.conjuncts.toSeq.sorted
         .map(convertConjunction(_))
         .toList
@@ -723,7 +698,8 @@
       }
 
       // TODO: These checks are only for separation, not existence
-      val separationChecks = traversePermissions(location, spec, arguments, None)
+      val separationChecks =
+        traversePermissions(location, spec, arguments, None)
       if (separationChecks.length > 1) {
         // Since the checks are for separation, only include them if there is more than one
         // otherwise, there can be no overlap
