--- conflicted
+++ resolved
@@ -7,7 +7,7 @@
 import gvc.weaver.Weaver
 import viper.silicon.Silicon
 import viper.silver.verifier
-import java.nio.file.{Files,Paths}
+import java.nio.file.{Files, Paths}
 import java.nio.charset.StandardCharsets
 import java.io.IOException
 import sys.process._
@@ -21,36 +21,31 @@
   def run(config: Config): Unit = {
     val sourceFile = config.sourceFile.get
 
-<<<<<<< HEAD
-  for ((exp, checks) <- viper.silicon.state.runtimeChecks.getChecks) {
-    println("Runtime checks required for " + exp.toString() + ":")
-    /*
-    println(
-    checks.map(
-      b => 
-        "  if " + (if (b.branch.isEmpty) "true" else b.branch.map(c => "(" + c.toString() + ")").mkString(" && ")) + ": " +
-        b.checks.toString()).mkString("\n"))*/
-  }
-=======
     val baseName =
-      if (sourceFile.toLowerCase().endsWith(".c0")) sourceFile.slice(0, sourceFile.length() - 3)
+      if (sourceFile.toLowerCase().endsWith(".c0"))
+        sourceFile.slice(0, sourceFile.length() - 3)
       else sourceFile
     var irFileName = baseName + ".ir.c0"
     val silverFileName = baseName + ".vpr"
     val c0FileName = baseName + ".verified.c0"
->>>>>>> c91c227a
 
     val inputSource = readFile(config.sourceFile.get)
 
     val parsed = Parser.parseProgram(inputSource) match {
-      case fail: Failure => Config.error(s"Parse error:\n${fail.trace().longAggregateMsg}")
+      case fail: Failure =>
+        Config.error(s"Parse error:\n${fail.trace().longAggregateMsg}")
       case Success(value, index) => value
     }
-    
+
     val errors = new ErrorSink()
-    val resolved = Validator.validateParsed(parsed, errors)
-      .getOrElse(Config.error(s"Errors:\n" +
-          errors.errors.map(_.toString()).mkString("\n")))
+    val resolved = Validator
+      .validateParsed(parsed, errors)
+      .getOrElse(
+        Config.error(
+          s"Errors:\n" +
+            errors.errors.map(_.toString()).mkString("\n")
+        )
+      )
 
     val ir = GraphTransformer.transform(resolved)
     if (config.dump == Some(Config.DumpIR)) dump(GraphPrinter.print(ir))
@@ -62,29 +57,21 @@
 
     val reporter = viper.silver.reporter.StdIOReporter()
     val z3Exe = Config.resolveToolPath("z3", "Z3_EXE")
-    val silicon = Silicon.fromPartialCommandLineArguments(Seq("--z3Exe", z3Exe), reporter, Seq())
+    val silicon = Silicon.fromPartialCommandLineArguments(
+      Seq("--z3Exe", z3Exe),
+      reporter,
+      Seq()
+    )
 
     silicon.start()
 
     silicon.verify(silver) match {
-<<<<<<< HEAD
-      case verifier.Success => {
-        println(s"Verified successfully!")
-        println(s"Weaving in runtime checks...")
-        val weaver = new Weaver(ir, silver)
-        weaver.weave()
-
-        if (true) {
-          println(s"Woven output for '$name':")
-          println(GraphPrinter.print(ir))
-        }
-      }
-=======
       case verifier.Success => ()
->>>>>>> c91c227a
       case verifier.Failure(errors) => {
-        Config.error(s"Verification errors:\n" +
-          errors.map(_.readableMessage).mkString("\n"))
+        Config.error(
+          s"Verification errors:\n" +
+            errors.map(_.readableMessage).mkString("\n")
+        )
       }
     }
 
@@ -101,8 +88,9 @@
     val cc0Options = CC0Options(
       compilerPath = Config.resolveToolPath("cc0", "CC0_EXE"),
       saveIntermediateFiles = config.saveFiles,
-      output = Some(outputExe))
-    
+      output = Some(outputExe)
+    )
+
     // Always write the intermediate C0 file, but then delete it
     // if not saving intermediate files
     writeFile(c0FileName, c0Source)
@@ -143,7 +131,7 @@
     } catch {
       case _: IOException => Config.error(s"Could not delete file 'file'")
     }
-  
+
   def dump(output: String): Nothing = {
     println(output)
     sys.exit(0)
@@ -155,10 +143,17 @@
     for ((exp, checks) <- viper.silicon.state.runtimeChecks.getChecks) {
       println("Runtime checks required for " + exp.toString() + ":")
       println(
-      checks.map(
-        b =>
-          "  if " + (if (b.branch.branch.isEmpty) "true" else b.branch.branch.map(c => "(" + c.toString() + ")").mkString(" && ")) + ": " +
-          b.checks.toString()).mkString("\n"))
+        checks
+          .map(b =>
+            "  if " + (if (b.branch.branch.isEmpty) "true"
+                       else
+                         b.branch.branch
+                           .map(c => "(" + c.toString() + ")")
+                           .mkString(" && ")) + ": " +
+              b.checks.toString()
+          )
+          .mkString("\n")
+      )
     }
 
     dump(output)
