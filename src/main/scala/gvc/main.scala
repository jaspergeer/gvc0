--- conflicted
+++ resolved
@@ -32,20 +32,11 @@
   val files = ListBuffer[String]()
   var printC0 = false
   var printSilver = false
-<<<<<<< HEAD
-  var printWeaving = false
-
-  for (arg <- args) arg match {
-    case "--c0" => printC0 = true
-    case "--silver" => printSilver = true
-    case "--weave" => printWeaving = true
-=======
   var gradualize = false
   for (arg <- args) arg match {
     case "--c0" => printC0 = true
     case "--silver" => printSilver = true
     case "--gradualize" => gradualize = true
->>>>>>> 36b5befd
     case flag if flag.startsWith("--") => {
       println(s"Invalid flag '$flag'")
       sys.exit(1)
@@ -58,11 +49,7 @@
 
   for ((exp, checks) <- viper.silicon.state.runtimeChecks.getChecks) {
     println("Runtime checks required for " + exp.toString() + ":")
-<<<<<<< HEAD
-    println(checks.map(_.checks.toString()).mkString(" && "))
-=======
     println(checks.map(_.toString()).mkString(" && "))
->>>>>>> 36b5befd
   }
 
   silicon.stop()
@@ -99,15 +86,9 @@
       print(ast.getClass)
     })
 
-<<<<<<< HEAD
-    var ir = Transformer.programToIR(resolved)
-
-    val silver = SilverOutput.program(ir)
-=======
     var ir = resolved_asts.map(Transformer.programToIR)
 
     var silver = List[viper.silver.ast.Program]()
->>>>>>> 36b5befd
 
     ir.foreach((nextIR) => {
       
@@ -115,14 +96,7 @@
           .map(CNaughtPrinter.printMethod(_, gradualize))
           .mkString("\n")
 
-<<<<<<< HEAD
-    if (printC0) {
-      println(s"C0 output for '$name':")
-      println(CNaughtPrinter.printProgram(ir))
-    }
-=======
       val nextSilver = SilverOutput.program(nextIR)
->>>>>>> 36b5befd
 
       if (printC0) {
         println(s"C0 output for '$name':")
@@ -134,21 +108,6 @@
         println(nextSilver.toString())
       }
 
-<<<<<<< HEAD
-    silicon.verify(silver) match {
-      case verifier.Success => {
-        println(s"Verified successfully!")
-
-        if (printWeaving) {
-          val woven = Weaver.weave(ir, silver)
-          println(s"Woven output for '$name':")
-          println(CNaughtPrinter.printProgram(woven))
-        }
-      }
-      case verifier.Failure(errors) => {
-        println(s"Verification errors in '$name':")
-        println(errors.map(_.readableMessage).mkString("\n"))
-=======
       silver = nextSilver :: silver
     })
     // TODO: Implement printer for whole program
@@ -161,7 +120,6 @@
           println(s"Verification errors in '$name':")
           println(errors.map(_.readableMessage).mkString("\n"))
         }
->>>>>>> 36b5befd
       }
     })
     
