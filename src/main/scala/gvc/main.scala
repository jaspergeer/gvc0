--- conflicted
+++ resolved
@@ -48,14 +48,11 @@
   println(s"Verifying ${files.length} file(s)")
   files.foreach(verifyFile)
 
-<<<<<<< HEAD
-=======
   for ((exp, checks) <- viper.silicon.state.runtimeChecks.getChecks) {
     println("Runtime checks required for " + exp.toString() + ":")
     println(checks.map(_.checks.toString()).mkString(" && "))
   }
 
->>>>>>> 7eeb0ee3
   silicon.stop()
 
   def verifyFile(name: String): Unit = {
@@ -87,14 +84,7 @@
 
     val silver = SilverOutput.program(ir)
 
-<<<<<<< HEAD
-    // TODO: Implement printer for whole program
-    val c0 = ir.methods.collect { case m: IR.MethodImplementation => m }
-      .map(CNaughtPrinter.printMethod(_))
-      .mkString("\n")
-=======
     val silver = SilverOutput.program(ir)
->>>>>>> 7eeb0ee3
 
     if (printC0) {
       println(s"C0 output for '$name':")
@@ -111,22 +101,12 @@
     silicon.verify(silver) match {
       case verifier.Success => {
         println(s"Verified successfully!")
-<<<<<<< HEAD
-        for ((exp, checks) <- viper.silicon.state.runtimeChecks.getChecks) {
-          println("Runtime checks required for " + exp.toString() + ":")
-          println(checks.map(_.toString()).mkString(" && "))
-          println(checks.map(_.getClass.toString()))
-        }
-
-        ir = Weaver.weave(ir, silver)
-=======
 
         if (printWeaving) {
           val woven = Weaver.weave(ir, silver)
           println(s"Woven output for '$name':")
           println(CNaughtPrinter.printProgram(woven))
         }
->>>>>>> 7eeb0ee3
       }
       case verifier.Failure(errors) => {
         println(s"Verification errors in '$name':")
