--- conflicted
+++ resolved
@@ -22,32 +22,7 @@
     printer.toString()
   }
 
-<<<<<<< HEAD
-  def printProgram(program: IR.Program): String = {
-    val printer = new Printer()
-
-    var first = true
-
-    // TODO: Print structs and method headers so that everything can compile
-    for (method <- program.methods) {
-      method match {
-        case impl: IR.MethodImplementation => {
-          if (first) first = false
-          else printer.println()
-
-          printer.print(impl, printMethod)
-        }
-        case _ => ()
-      }
-    }
-
-    printer.toString()
-  }
-
-  def printMethod(method: IR.MethodImplementation, printer: Printer): Unit = {
-=======
   private def printMethod(method: IR.MethodImplementation, printer: Printer): Unit = {
->>>>>>> 36b5befd
     // Return type
     printer.print(method.returnType.map(typeName).getOrElse("void"))
     printer.print(" ")
