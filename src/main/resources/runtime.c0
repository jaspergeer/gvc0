#use <conio>
#use <string>

int GROW_CAPACITY (int oldCapacity){
  return ((oldCapacity) < 128 ? 128 : (oldCapacity) + 128);
}

int hash(int index, int arrayLength)
    //@requires index >= 0;
    //@ensures \result >= 0 && \result < arrayLength;
{
    index = ((index >> 16) ^ index) * 0x45d9f3b;
    index = ((index >> 16) ^ index) * 0x45d9f3b;
    index = (index >> 16) ^ index;
    return index % arrayLength;
}

OwnedFields* initOwnedFields( int * instanceCounter){
  OwnedFields* fields = alloc(OwnedFields);
  fields->instanceCounter = instanceCounter;
  int oldCapacity = 0;
  fields->capacity = GROW_CAPACITY(oldCapacity);
  fields->contents = alloc_array(FieldArray*, fields->capacity);

  for(int i = 0; i < fields->capacity; i += 1){
    fields->contents[i] = NULL;
  }
  return fields;
}

void grow(OwnedFields* fields)

{
  int oldCapacity = fields->capacity;
  fields->capacity = GROW_CAPACITY(oldCapacity);
  FieldArray*[] newContents = alloc_array(FieldArray*, fields->capacity);
  for(int i = 0; i<oldCapacity; i += 1){
    if(fields->contents[i] != NULL && !fields->contents[i]->deleted){
        int _id = fields->contents[i]->_id;
        int newIndex = hash(_id, fields->capacity);
        while(newContents[newIndex] != NULL){
            newIndex = (newIndex + 1) % fields->capacity;
        }
        newContents[newIndex] = fields->contents[i];
    }
  }
  fields->contents = newContents;
}

FieldArray* find(OwnedFields* fields, int _id){
  if(_id >= 0){
<<<<<<< HEAD
      int index = hash(_id, fields->capacity);
      while(fields->contents[index] != NULL){
=======
    int index = hash(_id, fields->capacity);
    while(fields->contents[index] != NULL){
>>>>>>> 3c11d1f9
        if(!fields->contents[index]->deleted && fields->contents[index]->_id == _id){
            return fields->contents[index];
        }else{
            index = (index + 1) % fields->capacity;
        }
<<<<<<< HEAD
      }
=======
    }
>>>>>>> 3c11d1f9
  }
  return NULL;
}

FieldArray * newFieldArray(OwnedFields * fields, int _id, int numFields, bool accAll)
  //@requires fields != NULL && _id >= 0 && numFields > 0;
  //@ensures fields != NULL && fields->capacity > fields->length;
{
  if(fields->length > (fields->capacity * (4/5))) grow(fields);

  int fieldIndex = hash(_id, fields->capacity);
  while(fields->contents[fieldIndex] != NULL && !fields->contents[fieldIndex]->deleted) fieldIndex = (fieldIndex + 1) % fields->capacity;

  FieldArray * array = alloc(FieldArray);
  fields->contents[fieldIndex] = array;
  fields->length += 1;

  array->contents = alloc_array(bool, numFields);
  array->length = numFields;
  array->_id = _id;
  array->deleted = false;

  for(int i = 0; i<array->length; i += 1){
    array->contents[i] = accAll;
  }
  if(accAll) {
    array->numAccessible = array->length;
  } else {
    array->numAccessible = 0;
  }
  return fields->contents[fieldIndex];
}

int addStructAcc(OwnedFields * fields, int numFields){
    newFieldArray(fields, *fields->instanceCounter, numFields, true);
    *(fields->instanceCounter) += 1;
    return *(fields->instanceCounter) - 1;
}

void addAcc(OwnedFields * fields, int _id, int numFields, int fieldIndex){
  FieldArray * array = find(fields, _id);
  if(array != NULL){
    if(!array->contents[fieldIndex]){
        array->numAccessible += 1;
        array->contents[fieldIndex] = true;
    }
  }else{
    array = newFieldArray(fields, _id, numFields, false);
    array->contents[fieldIndex] = true;
    array->numAccessible += 1;
  }
}

void assertAcc(OwnedFields* fields, int _id, int fieldIndex, string errorMessage){
    FieldArray* toCheck = find(fields, _id);
    if(toCheck == NULL || !toCheck->contents[fieldIndex]){
        error(errorMessage);
    }
}

void addAccEnsureSeparate(OwnedFields* fields, int _id, int fieldIndex, int numFields, string errorMessage){
    FieldArray* toCheck = find(fields, _id);
    if (toCheck == NULL) {
        toCheck = newFieldArray(fields, _id, numFields, false);
    } else if (toCheck->contents[fieldIndex]) {
        error(errorMessage);
    }
    toCheck->contents[fieldIndex] = true;
    toCheck->numAccessible += 1;
}

void loseAcc(OwnedFields* fields, int _id, int fieldIndex){
    FieldArray * toLose = find(fields, _id);
    if(toLose != NULL){
        if(fieldIndex >= toLose->length){
            error("[INTERNAL] Field index exceeds maximum for the given struct.\n");
        }else if(toLose->contents[fieldIndex]){
            toLose->contents[fieldIndex] = false;
            toLose->numAccessible -= 1;
        }
        if(toLose->numAccessible == 0) toLose->deleted = true;
    }
}

void join(OwnedFields* target, OwnedFields* source){
    if(source != NULL && target != NULL){
        for(int i = 0; i<source->capacity; i += 1){
            FieldArray* currFields = source->contents[i];
            if(currFields != NULL){
                for(int j = 0; j< currFields->length; j += 1){
                    addAcc(target, currFields->_id, currFields->length, j);
                }
            }
        }
    }
}<|MERGE_RESOLUTION|>--- conflicted
+++ resolved
@@ -49,23 +49,17 @@
 
 FieldArray* find(OwnedFields* fields, int _id){
   if(_id >= 0){
-<<<<<<< HEAD
-      int index = hash(_id, fields->capacity);
-      while(fields->contents[index] != NULL){
-=======
     int index = hash(_id, fields->capacity);
     while(fields->contents[index] != NULL){
->>>>>>> 3c11d1f9
+    int index = hash(_id, fields->capacity);
+    while(fields->contents[index] != NULL){
         if(!fields->contents[index]->deleted && fields->contents[index]->_id == _id){
             return fields->contents[index];
         }else{
             index = (index + 1) % fields->capacity;
         }
-<<<<<<< HEAD
       }
-=======
     }
->>>>>>> 3c11d1f9
   }
   return NULL;
 }
